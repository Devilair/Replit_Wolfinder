import { db } from "./db";
import { 
  badges, 
  professionalBadges, 
  professionals,
  reviews,
  type Badge,
  type ProfessionalBadge,
<<<<<<< HEAD
  type BadgeMetric
} from "@shared/schema";
import type { BadgeMetric } from '@wolfinder/shared-types';
=======
  badgeMetrics
} from "@wolfinder/shared";
>>>>>>> c674766a
import { eq, and, sql, desc, count, avg } from "drizzle-orm";

// Badge Master Dictionary - 20+ badge in 4 famiglie
export const BADGE_DEFINITIONS = [
  // FAMIGLIA AUTOMATICA (Engagement e Attività)
  {
    slug: "first-profile",
    name: "Primo Profilo",
    family: "automatic",
    icon: "User",
    color: "#10B981",
    description: "Hai completato il tuo primo profilo professionale",
    requirements: ["profile_completed"],
    calculationMethod: "automatic" as const,
    priority: 1
  },
  {
    slug: "active-responder",
    name: "Risposta Rapida",
    family: "automatic", 
    icon: "Zap",
    color: "#3B82F6",
    description: "Rispondi mediamente entro 2 ore",
    requirements: ["avg_response_time_lt_2h", "min_responses_10"],
    calculationMethod: "automatic" as const,
    priority: 2
  },
  {
    slug: "social-butterfly",
    name: "Socievole",
    family: "automatic",
    icon: "MessageCircle", 
    color: "#8B5CF6",
    description: "Hai ricevuto oltre 10 contatti questo mese",
    requirements: ["monthly_contacts_gte_10"],
    calculationMethod: "automatic" as const,
    priority: 3
  },
  {
    slug: "photo-pro",
    name: "Foto Professional",
    family: "automatic",
    icon: "Camera",
    color: "#F59E0B",
    description: "Hai caricato almeno 5 foto di qualità",
    requirements: ["photos_count_gte_5"],
    calculationMethod: "automatic" as const,
    priority: 4
  },

  // FAMIGLIA QUALITÀ (Basata su recensioni e performance)
  {
    slug: "five-star-hero",
    name: "5 Stelle",
    family: "quality",
    icon: "Star",
    color: "#EF4444",
    description: "Mantieni una media di 4.8+ stelle",
    requirements: ["avg_rating_gte_4_8", "min_reviews_5"],
    calculationMethod: "automatic" as const,
    priority: 5
  },
  {
    slug: "review-magnet",
    name: "Calamita Recensioni",
    family: "quality",
    icon: "ThumbsUp",
    color: "#06B6D4",
    description: "Hai ricevuto oltre 25 recensioni",
    requirements: ["reviews_count_gte_25"],
    calculationMethod: "automatic" as const,
    priority: 6
  },
  {
    slug: "consistency-king",
    name: "Re della Consistenza",
    family: "quality",
    icon: "Target",
    color: "#8B5CF6",
    description: "Nessuna recensione sotto 4 stelle negli ultimi 6 mesi",
    requirements: ["no_low_reviews_6m"],
    calculationMethod: "automatic" as const,
    priority: 7
  },
  {
    slug: "client-favorite",
    name: "Preferito dai Clienti",
    family: "quality",
    icon: "Heart",
    color: "#EC4899",
    description: "95%+ delle tue recensioni sono 5 stelle",
    requirements: ["five_star_percentage_gte_95"],
    calculationMethod: "automatic" as const,
    priority: 8
  },

  // FAMIGLIA CRESCITA (Milestone e Achievement)
  {
    slug: "rookie",
    name: "Esordiente",
    family: "growth",
    icon: "Seedling",
    color: "#10B981",
    description: "Prima recensione ricevuta",
    requirements: ["first_review_received"],
    calculationMethod: "automatic" as const,
    priority: 9
  },
  {
    slug: "rising-star",
    name: "Stella Nascente",
    family: "growth",
    icon: "TrendingUp",
    color: "#F59E0B",
    description: "10 recensioni positive ricevute",
    requirements: ["positive_reviews_gte_10"],
    calculationMethod: "automatic" as const,
    priority: 10
  },
  {
    slug: "veteran",
    name: "Veterano",
    family: "growth",
    icon: "Award",
    color: "#7C3AED",
    description: "Attivo sulla piattaforma da oltre 1 anno",
    requirements: ["platform_tenure_gte_1y"],
    calculationMethod: "automatic" as const,
    priority: 11
  },
  {
    slug: "local-legend",
    name: "Leggenda Locale",
    family: "growth",
    icon: "MapPin",
    color: "#DC2626",
    description: "Top 3 nella tua categoria e città",
    requirements: ["local_ranking_top_3"],
    calculationMethod: "automatic" as const,
    priority: 12
  },

  // FAMIGLIA VERIFICAZIONE (Badge premium e esclusivi)
  {
    slug: "verified-pro",
    name: "Professionista Verificato",
    family: "verification",
    icon: "CheckCircle",
    color: "#059669",
    description: "Identità e qualifiche verificate dal team Wolfinder",
    requirements: ["manual_verification"],
    calculationMethod: "manual" as const,
    priority: 13
  },
  {
    slug: "order-member",
    name: "Iscritto Ordine",
    family: "verification",
    icon: "Shield",
    color: "#1F2937",
    description: "Iscritto regolarmente all'ordine professionale",
    requirements: ["order_membership_verified"],
    calculationMethod: "manual" as const,
    priority: 14
  },
  {
    slug: "certified-expert",
    name: "Esperto Certificato",
    family: "verification",
    icon: "GraduationCap",
    color: "#7C2D12",
    description: "Certificazioni professionali specialistiche verificate",
    requirements: ["certifications_verified"],
    calculationMethod: "hybrid" as const,
    priority: 15
  },
  {
    slug: "wolfinder-ambassador",
    name: "Ambasciatore Wolfinder",
    family: "verification",
    icon: "Crown",
    color: "#B91C1C",
    description: "Professionista eccellente selezionato dal team",
    requirements: ["ambassador_nomination"],
    calculationMethod: "manual" as const,
    priority: 16
  },
  
  // Badge aggiuntivi per raggiungere 20+
  {
    slug: "marathon-runner",
    name: "Maratoneta",
    family: "growth",
    icon: "Footprints",
    color: "#0EA5E9",
    description: "100+ recensioni ricevute",
    requirements: ["reviews_count_gte_100"],
    calculationMethod: "automatic" as const,
    priority: 17
  },
  {
    slug: "speed-demon",
    name: "Fulmine",
    family: "automatic",
    icon: "Bolt", 
    color: "#FBBF24",
    description: "Rispondi mediamente entro 30 minuti",
    requirements: ["avg_response_time_lt_30m"],
    calculationMethod: "automatic" as const,
    priority: 18
  },
  {
    slug: "detail-master",
    name: "Maestro dei Dettagli",
    family: "quality",
    icon: "Search",
    color: "#6366F1",
    description: "Profilo completo al 100% con tutti i campi",
    requirements: ["profile_completeness_100"],
    calculationMethod: "automatic" as const,
    priority: 19
  },
  {
    slug: "premium-subscriber",
    name: "Abbonato Premium",
    family: "verification",
    icon: "Gem",
    color: "#A855F7",
    description: "Abbonato attivo al piano Premium o superiore",
    requirements: ["premium_subscription_active"],
    calculationMethod: "automatic" as const,
    priority: 20
  },
  {
    slug: "innovation-leader",
    name: "Leader dell'Innovazione",
    family: "verification",
    icon: "Lightbulb",
    color: "#F97316",
    description: "Pioniere nell'utilizzo di nuove funzionalità",
    requirements: ["early_adopter_features"],
    calculationMethod: "manual" as const,
    priority: 21
  }
];

export class BadgeSystem {
  
  // Inizializza i badge nel database
  async initializeBadges() {
    console.log('Badge già inizializzati nel database durante la configurazione iniziale');
    return true;
  }

  // Calcola e assegna badge automatici per un professionista
  async evaluateProfessionalBadges(professionalId: number) {
    const metrics = await this.calculateProfessionalMetrics(professionalId);
    const automaticBadges = BADGE_DEFINITIONS.filter(b => b.calculationMethod === 'automatic');
    
    const awarded: string[] = [];
    
    for (const badgeDef of automaticBadges) {
      const shouldAward = await this.evaluateBadgeRequirements(badgeDef.requirements, metrics);
      
      if (shouldAward) {
        const success = await this.awardBadge(professionalId, badgeDef.slug, null, {
          metricsSnapshot: metrics,
          evaluatedAt: new Date()
        });
        
        if (success) {
          awarded.push(badgeDef.slug);
        }
      }
    }
    
    return { awarded, message: `Valutati ${automaticBadges.length} badge, assegnati ${awarded.length}` };
  }

  // Calcola metriche per un professionista
  private async calculateProfessionalMetrics(professionalId: number) {
    // Get basic professional data
    const [professional] = await db
      .select()
      .from(professionals)
      .where(eq(professionals.id, professionalId));

    if (!professional) {
      throw new Error('Professionista non trovato');
    }

    // Calculate review metrics
    const reviewStats = await db
      .select({
        count: count(),
        avgRating: avg(reviews.rating),
      })
      .from(reviews)
      .where(eq(reviews.professionalId, professionalId));

    const [stats] = reviewStats;
    
    // Get recent reviews (last 6 months)
    const sixMonthsAgo = new Date();
    sixMonthsAgo.setMonth(sixMonthsAgo.getMonth() - 6);
    
    const recentReviews = await db
      .select()
      .from(reviews)
      .where(
        and(
          eq(reviews.professionalId, professionalId),
          sql`${reviews.createdAt} >= ${sixMonthsAgo}`
        )
      );

    // Calculate profile completeness
    let completenessScore = 0;
    const fields = [
      professional.description,
      professional.phoneFixed || professional.phoneMobile,
      professional.address,
      professional.website,
      professional.businessName
    ];
    
    completenessScore = fields.filter(field => field && field.trim().length > 0).length;
    const profileCompleteness = (completenessScore / fields.length) * 100;

    // Calculate platform tenure
    const tenureDays = Math.floor(
      (Date.now() - new Date(professional.createdAt).getTime()) / (1000 * 60 * 60 * 24)
    );

    return {
      professionalId,
      isVerified: professional.isVerified,
      isClaimed: professional.isClaimed,
      profileCompleteness: profileCompleteness,
      platformTenure: tenureDays,
      reviewCount: stats?.count || 0,
      averageRating: stats?.avgRating || 0,
      recentReviewCount: recentReviews.length,
      calculatedAt: new Date()
    };
  }

  // Valuta se i requisiti di un badge sono soddisfatti
  private async evaluateBadgeRequirements(requirements: string[], metrics: any): Promise<boolean> {
    for (const requirement of requirements) {
      let satisfied = false;

      switch (requirement) {
        case 'profile_completed':
          satisfied = metrics.profileCompleteness >= 60;
          break;
        case 'first_review_received':
          satisfied = metrics.reviewCount >= 1;
          break;
        case 'profile_verified_and_claimed':
          satisfied = metrics.isVerified && metrics.isClaimed;
          break;
        case 'positive_reviews_gte_10':
          satisfied = metrics.reviewCount >= 10 && metrics.averageRating >= 4;
          break;
        case 'reviews_count_gte_25':
          satisfied = metrics.reviewCount >= 25;
          break;
        case 'reviews_count_gte_100':
          satisfied = metrics.reviewCount >= 100;
          break;
        case 'avg_rating_gte_4_8':
          satisfied = metrics.averageRating >= 4.8 && metrics.reviewCount >= 5;
          break;
        case 'min_reviews_5':
          satisfied = metrics.reviewCount >= 5;
          break;
        case 'no_low_reviews_6m':
          satisfied = metrics.recentReviewCount === 0;
          break;
        case 'five_star_percentage_gte_95':
          satisfied = metrics.recentReviewCount > 0 && metrics.recentReviewCount / metrics.reviewCount * 100 >= 95;
          break;
        case 'photos_count_gte_5':
          satisfied = metrics.photosCount >= 5;
          break;
        case 'platform_tenure_gte_1y':
          satisfied = metrics.platformTenure >= 365;
          break;
        case 'profile_completeness_100':
          satisfied = metrics.profileCompleteness >= 95;
          break;
        case 'premium_subscription_active':
          satisfied = metrics.subscriptionActive;
          break;
        // Manual badges sempre false per automatic evaluation
        case 'manual_verification':
        case 'order_membership_verified':
        case 'certifications_verified':
        case 'ambassador_nomination':
        case 'early_adopter_features':
          satisfied = false;
          break;
        default:
          satisfied = false;
      }

      if (!satisfied) {
        return false;
      }
    }

    return true;
  }

  // Assegna un badge a un professionista
  async awardBadge(
    professionalId: number,
    badgeSlug: string,
    awardedBy: number | null = null,
    metadata?: any
  ): Promise<boolean> {
    try {
      // Get badge ID
      const [badge] = await db
        .select({ id: badges.id })
        .from(badges)
        .where(eq(badges.slug, badgeSlug));

      if (!badge) {
        console.error(`Badge ${badgeSlug} non trovato`);
        return false;
      }

      // Check if already awarded
      const existing = await db
        .select()
        .from(professionalBadges)
        .where(
          and(
            eq(professionalBadges.professionalId, professionalId),
            eq(professionalBadges.badgeId, badge.id),
            sql`${professionalBadges.revokedAt} IS NULL`
          )
        );

      if (existing.length > 0) {
        return false; // Already has this badge
      }

      // Award the badge
      await db.insert(professionalBadges).values({
        professionalId,
        badgeId: badge.id,
        awardedAt: new Date(),
      });

      return true;
    } catch (error) {
      console.error('Errore assegnazione badge:', error);
      return false;
    }
  }

  // Revoca un badge
  async revokeBadge(
    professionalId: number,
    badgeSlug: string,
    revokeReason: string
  ): Promise<boolean> {
    try {
      const [badge] = await db
        .select({ id: badges.id })
        .from(badges)
        .where(eq(badges.slug, badgeSlug));

      if (!badge) return false;

      await db.update(professionalBadges)
        .set({
          revokedAt: new Date(),
          revokeReason,
        })
        .where(and(
          eq(professionalBadges.professionalId, professionalId),
          eq(professionalBadges.badgeId, badge.id)
        ));

      return true;
    } catch (error) {
      console.error('Errore revoca badge:', error);
      return false;
    }
  }

  // Ottieni badge di un professionista
  async getProfessionalBadges(professionalId: number) {
    return await db
      .select({
        id: professionalBadges.id,
        slug: badges.slug,
        name: badges.name,
        family: badges.family,
        icon: badges.icon,
        color: badges.color,
        description: badges.description,
        awardedAt: professionalBadges.awardedAt,
        isVisible: professionalBadges.isVisible,
        priority: badges.priority
      })
      .from(professionalBadges)
      .innerJoin(badges, eq(professionalBadges.badgeId, badges.id))
      .where(
        and(
          eq(professionalBadges.professionalId, professionalId),
          sql`${professionalBadges.revokedAt} IS NULL`,
          eq(professionalBadges.isVisible, true)
        )
      )
      .orderBy(badges.priority);
  }

  // Salva metriche calcolate
  async saveProfessionalMetrics(professionalId: number, metrics: any) {
    await db.insert(badgeMetrics).values({
      professionalId,
      badgeId: 1, // Default badge ID
      metricType: 'overall',
      currentValue: metrics.reviewCount || 0,
      targetValue: 100,
    });
  }
}

export const badgeSystem = new BadgeSystem();<|MERGE_RESOLUTION|>--- conflicted
+++ resolved
@@ -6,14 +6,9 @@
   reviews,
   type Badge,
   type ProfessionalBadge,
-<<<<<<< HEAD
-  type BadgeMetric
-} from "@shared/schema";
-import type { BadgeMetric } from '@wolfinder/shared-types';
-=======
   badgeMetrics
 } from "@wolfinder/shared";
->>>>>>> c674766a
+import type { BadgeMetric } from '@wolfinder/shared-types';
 import { eq, and, sql, desc, count, avg } from "drizzle-orm";
 
 // Badge Master Dictionary - 20+ badge in 4 famiglie
