import Stripe from "stripe";
import { env } from "./env";

<<<<<<< HEAD
if (!env.STRIPE_SECRET_KEY) {
  throw new Error('STRIPE_SECRET_KEY is required');
}

const stripe = new Stripe(env.STRIPE_SECRET_KEY, {
  apiVersion: "2025-05-28.basil",
=======
const stripe = new Stripe(env.STRIPE_SECRET_KEY || 'sk_test_dummy', {
  apiVersion: "2025-05-28.basil",
  typescript: true,
>>>>>>> c674766a
});

export default stripe;<|MERGE_RESOLUTION|>--- conflicted
+++ resolved
@@ -1,18 +1,13 @@
 import Stripe from "stripe";
 import { env } from "./env";
 
-<<<<<<< HEAD
 if (!env.STRIPE_SECRET_KEY) {
   throw new Error('STRIPE_SECRET_KEY is required');
 }
 
 const stripe = new Stripe(env.STRIPE_SECRET_KEY, {
   apiVersion: "2025-05-28.basil",
-=======
-const stripe = new Stripe(env.STRIPE_SECRET_KEY || 'sk_test_dummy', {
-  apiVersion: "2025-05-28.basil",
   typescript: true,
->>>>>>> c674766a
 });
 
 export default stripe;