--- conflicted
+++ resolved
@@ -34,10 +34,7 @@
   resolve: {
     alias: {
       "@": path.resolve(__dirname, "client/src"),
-<<<<<<< HEAD
-      "@shared": path.resolve(__dirname, "shared"),
-=======
->>>>>>> c674766a
+      "@shared": path.resolve(__dirname, "packages/shared"),
       "@assets": path.resolve(__dirname, "attached_assets"),
     },
   },
