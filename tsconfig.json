{
  "compilerOptions": {
<<<<<<< HEAD
    "target": "ES2020",
    "useDefineForClassFields": true,
    "lib": ["ES2020", "DOM", "DOM.Iterable"],
    "module": "ESNext",
=======
    "incremental": true,
    "tsBuildInfoFile": "./node_modules/typescript/tsbuildinfo",
    "noEmit": true,
    "target": "ES2020",
    "module": "ESNext",
    "strict": true,
    "noImplicitAny": true,
    "noUncheckedIndexedAccess": true,
    "lib": ["es2020", "dom", "dom.iterable"],
    "jsx": "preserve",
    "esModuleInterop": true,
>>>>>>> c674766a
    "skipLibCheck": true,
    "moduleResolution": "bundler",
<<<<<<< HEAD
    "allowImportingTsExtensions": true,
    "resolveJsonModule": true,
    "isolatedModules": true,
    "noEmit": true,
    "jsx": "react-jsx",
    "strict": false,
    "noUnusedLocals": false,
    "noUnusedParameters": false,
    "exactOptionalPropertyTypes": false,
    "noImplicitReturns": false,
    "noFallthroughCasesInSwitch": false,
    "noUncheckedIndexedAccess": false,
    "noImplicitOverride": false,
    "allowUnusedLabels": true,
    "allowUnreachableCode": true,
    "ignoreDeprecations": "5.0"
  },
  "include": ["**/*.ts", "**/*.tsx"]
=======
    "baseUrl": "./client",
    "paths": {
      "@/*": ["src/*"],
      "@assets/*": ["../attached_assets/*"]
    },
    "types": ["node"],
    "typeRoots": ["./node_modules/@types", "./server"]
  }
>>>>>>> c674766a
}<|MERGE_RESOLUTION|>--- conflicted
+++ resolved
@@ -1,11 +1,5 @@
 {
   "compilerOptions": {
-<<<<<<< HEAD
-    "target": "ES2020",
-    "useDefineForClassFields": true,
-    "lib": ["ES2020", "DOM", "DOM.Iterable"],
-    "module": "ESNext",
-=======
     "incremental": true,
     "tsBuildInfoFile": "./node_modules/typescript/tsbuildinfo",
     "noEmit": true,
@@ -14,32 +8,14 @@
     "strict": true,
     "noImplicitAny": true,
     "noUncheckedIndexedAccess": true,
-    "lib": ["es2020", "dom", "dom.iterable"],
-    "jsx": "preserve",
+    "lib": ["ES2020", "DOM", "DOM.Iterable"],
+    "jsx": "react-jsx",
     "esModuleInterop": true,
->>>>>>> c674766a
     "skipLibCheck": true,
     "moduleResolution": "bundler",
-<<<<<<< HEAD
     "allowImportingTsExtensions": true,
     "resolveJsonModule": true,
     "isolatedModules": true,
-    "noEmit": true,
-    "jsx": "react-jsx",
-    "strict": false,
-    "noUnusedLocals": false,
-    "noUnusedParameters": false,
-    "exactOptionalPropertyTypes": false,
-    "noImplicitReturns": false,
-    "noFallthroughCasesInSwitch": false,
-    "noUncheckedIndexedAccess": false,
-    "noImplicitOverride": false,
-    "allowUnusedLabels": true,
-    "allowUnreachableCode": true,
-    "ignoreDeprecations": "5.0"
-  },
-  "include": ["**/*.ts", "**/*.tsx"]
-=======
     "baseUrl": "./client",
     "paths": {
       "@/*": ["src/*"],
@@ -47,6 +23,6 @@
     },
     "types": ["node"],
     "typeRoots": ["./node_modules/@types", "./server"]
-  }
->>>>>>> c674766a
+  },
+  "include": ["**/*.ts", "**/*.tsx"]
 }